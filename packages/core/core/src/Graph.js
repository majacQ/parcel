// @flow strict-local

<<<<<<< HEAD
import {fromNodeId} from './types';
import AdjacencyList, {type SerializedAdjacencyList} from './AdjacencyList';
import type {Edge, Node, NodeId} from './types';
=======
import {toNodeId, fromNodeId} from './types';
import type {Edge, NodeId} from './types';
>>>>>>> e8c0c957
import type {TraversalActions, GraphVisitor} from '@parcel/types';

import assert from 'assert';
import nullthrows from 'nullthrows';

export type NullEdgeType = 1;
export type GraphOpts<TNode, TEdgeType: number = 1> = {|
  nodes?: Map<NodeId, TNode>,
  adjacencyList?: SerializedAdjacencyList<TEdgeType>,
  rootNodeId?: ?NodeId,
|};

export type SerializedGraph<TNode, TEdgeType: number = 1> = {|
  nodes: Map<NodeId, TNode>,
  adjacencyList: SerializedAdjacencyList<TEdgeType>,
  rootNodeId: ?NodeId,
|};

export type AllEdgeTypes = '@@all_edge_types';
export const ALL_EDGE_TYPES: AllEdgeTypes = '@@all_edge_types';

<<<<<<< HEAD
export default class Graph<TNode: Node, TEdgeType: number = 1> {
=======
export default class Graph<TNode, TEdgeType: string | null = null> {
>>>>>>> e8c0c957
  nodes: Map<NodeId, TNode>;
  adjacencyList: AdjacencyList<TEdgeType>;
  rootNodeId: ?NodeId;

  constructor(opts: ?GraphOpts<TNode, TEdgeType>) {
    this.nodes = opts?.nodes || new Map();
    this.setRootNodeId(opts?.rootNodeId);

    let adjacencyList = opts?.adjacencyList;
    this.adjacencyList = adjacencyList
      ? AdjacencyList.deserialize(adjacencyList)
      : new AdjacencyList<TEdgeType>();
  }

  setRootNodeId(id: ?NodeId) {
    this.rootNodeId = id;
  }

  static deserialize(
    opts: GraphOpts<TNode, TEdgeType>,
  ): Graph<TNode, TEdgeType> {
    return new this({
      nodes: opts.nodes,
      adjacencyList: opts.adjacencyList,
      rootNodeId: opts.rootNodeId,
    });
  }

  serialize(): SerializedGraph<TNode, TEdgeType> {
    return {
      nodes: this.nodes,
      adjacencyList: this.adjacencyList.serialize(),
      rootNodeId: this.rootNodeId,
    };
  }

  // Returns an iterator of all edges in the graph. This can be large, so iterating
  // the complete list can be costly in large graphs. Used when merging graphs.
  getAllEdges(): Iterator<Edge<TEdgeType | NullEdgeType>> {
    return this.adjacencyList.getAllEdges();
  }

  addNode(node: TNode): NodeId {
    let id = this.adjacencyList.addNode();
    this.nodes.set(id, node);
    return id;
  }

  hasNode(id: NodeId): boolean {
    return this.nodes.has(id);
  }

  getNode(id: NodeId): ?TNode {
    return this.nodes.get(id);
  }

  addEdge(
    from: NodeId,
    to: NodeId,
    type: TEdgeType | NullEdgeType = 1,
  ): boolean {
    if (Number(type) === 0) {
      throw new Error(`Edge type "${type}" not allowed`);
    }

    if (!this.getNode(from)) {
      throw new Error(`"from" node '${fromNodeId(from)}' not found`);
    }

    if (!this.getNode(to)) {
      throw new Error(`"to" node '${fromNodeId(to)}' not found`);
    }

    return this.adjacencyList.addEdge(from, to, type);
  }

  hasEdge(
    from: NodeId,
    to: NodeId,
    type?: TEdgeType | NullEdgeType = 1,
  ): boolean {
    return this.adjacencyList.hasEdge(from, to, type);
  }

  getNodeIdsConnectedTo(
    nodeId: NodeId,
    type: TEdgeType | NullEdgeType | Array<TEdgeType | NullEdgeType> = 1,
  ): Array<NodeId> {
    this._assertHasNodeId(nodeId);

    return [...this.adjacencyList.getNodesConnectedTo(nodeId, type)];
  }

  getNodeIdsConnectedFrom(
    nodeId: NodeId,
    type: TEdgeType | NullEdgeType | Array<TEdgeType | NullEdgeType> = 1,
  ): Array<NodeId> {
    this._assertHasNodeId(nodeId);

    return [...this.adjacencyList.getNodesConnectedFrom(nodeId, type)];
  }

  // Removes node and any edges coming from or to that node
  removeNode(nodeId: NodeId) {
    this._assertHasNodeId(nodeId);

    for (let {type, from} of [
      ...this.adjacencyList.getInboundEdgesByType(nodeId),
    ]) {
      this.removeEdge(
        from,
        nodeId,
        type,
        // Do not allow orphans to be removed as this node could be one
        // and is already being removed.
        false,
      );
    }

    for (let {type, to} of [
      ...this.adjacencyList.getOutboundEdgesByType(nodeId),
    ]) {
      this.removeEdge(nodeId, to, type);
    }

    let wasRemoved = this.nodes.delete(nodeId);
    assert(wasRemoved);
  }

  removeEdges(nodeId: NodeId, type: TEdgeType | NullEdgeType = 1) {
    this._assertHasNodeId(nodeId);

    for (let to of this.getNodeIdsConnectedFrom(nodeId, type)) {
      this.removeEdge(nodeId, to, type);
    }
  }

  // Removes edge and node the edge is to if the node is orphaned
  removeEdge(
    from: NodeId,
    to: NodeId,
    type: TEdgeType | NullEdgeType = 1,
    removeOrphans: boolean = true,
  ) {
    if (!this.adjacencyList.hasEdge(from, to, type)) {
      throw new Error(
        `Edge from ${fromNodeId(from)} to ${fromNodeId(to)} not found!`,
      );
    }

    this.adjacencyList.removeEdge(from, to, type);
    if (removeOrphans && this.isOrphanedNode(to)) {
      this.removeNode(to);
    }
  }

  isOrphanedNode(nodeId: NodeId): boolean {
    this._assertHasNodeId(nodeId);

    if (this.rootNodeId == null) {
      // If the graph does not have a root, and there are inbound edges,
      // this node should not be considered orphaned.
      let {done} = this.adjacencyList.getInboundEdgesByType(nodeId).next();
      return done;
    }

    // Otherwise, attempt to traverse backwards to the root. If there is a path,
    // then this is not an orphaned node.
    let hasPathToRoot = false;
    // go back to traverseAncestors
    this.traverseAncestors(
      nodeId,
      (ancestorId, _, actions) => {
        if (ancestorId === this.rootNodeId) {
          hasPathToRoot = true;
          actions.stop();
        }
      },
      // $FlowFixMe
      ALL_EDGE_TYPES,
    );

    if (hasPathToRoot) {
      return false;
    }

    return true;
  }

  updateNode(nodeId: NodeId, node: TNode): void {
    this._assertHasNodeId(nodeId);
    this.nodes.set(nodeId, node);
  }

  // Update a node's downstream nodes making sure to prune any orphaned branches
  replaceNodeIdsConnectedTo(
    fromNodeId: NodeId,
    toNodeIds: $ReadOnlyArray<NodeId>,
    replaceFilter?: null | (NodeId => boolean),
    type?: TEdgeType | NullEdgeType = 1,
  ): void {
    this._assertHasNodeId(fromNodeId);

    let outboundEdges = this.getNodeIdsConnectedFrom(fromNodeId, type);
    let childrenToRemove = new Set(
      replaceFilter
        ? outboundEdges.filter(toNodeId => replaceFilter(toNodeId))
        : outboundEdges,
    );
    for (let toNodeId of toNodeIds) {
      childrenToRemove.delete(toNodeId);

      if (!this.hasEdge(fromNodeId, toNodeId, type)) {
        this.addEdge(fromNodeId, toNodeId, type);
      }
    }

    for (let child of childrenToRemove) {
      this.removeEdge(fromNodeId, child, type);
    }
  }

  traverse<TContext>(
    visit: GraphVisitor<NodeId, TContext>,
    startNodeId: ?NodeId,
    type: TEdgeType | NullEdgeType | Array<TEdgeType | NullEdgeType> = 1,
  ): ?TContext {
    return this.dfs({
      visit,
      startNodeId,
      getChildren: nodeId => this.getNodeIdsConnectedFrom(nodeId, type),
    });
  }

  filteredTraverse<TValue, TContext>(
    filter: (NodeId, TraversalActions) => ?TValue,
    visit: GraphVisitor<TValue, TContext>,
    startNodeId: ?NodeId,
    type?: TEdgeType | Array<TEdgeType | NullEdgeType>,
  ): ?TContext {
    return this.traverse(mapVisitor(filter, visit), startNodeId, type);
  }

  traverseAncestors<TContext>(
    startNodeId: ?NodeId,
    visit: GraphVisitor<NodeId, TContext>,
    type: TEdgeType | NullEdgeType | Array<TEdgeType | NullEdgeType> = 1,
  ): ?TContext {
    return this.dfs({
      visit,
      startNodeId,
      getChildren: nodeId => this.getNodeIdsConnectedTo(nodeId, type),
    });
  }

  dfs<TContext>({
    visit,
    startNodeId,
    getChildren,
  }: {|
    visit: GraphVisitor<NodeId, TContext>,
    getChildren(nodeId: NodeId): Array<NodeId>,
    startNodeId?: ?NodeId,
  |}): ?TContext {
    let traversalStartNode = nullthrows(
      startNodeId ?? this.rootNodeId,
      'A start node is required to traverse',
    );
    this._assertHasNodeId(traversalStartNode);

    let visited = new Set<NodeId>();
    let stopped = false;
    let skipped = false;
    let actions: TraversalActions = {
      skipChildren() {
        skipped = true;
      },
      stop() {
        stopped = true;
      },
    };

    let walk = (nodeId, context: ?TContext) => {
      if (!this.hasNode(nodeId)) return;
      visited.add(nodeId);

      skipped = false;
      let enter = typeof visit === 'function' ? visit : visit.enter;
      if (enter) {
        let newContext = enter(nodeId, context, actions);
        if (typeof newContext !== 'undefined') {
          // $FlowFixMe[reassign-const]
          context = newContext;
        }
      }

      if (skipped) {
        return;
      }

      if (stopped) {
        return context;
      }

      for (let child of getChildren(nodeId)) {
        if (visited.has(child)) {
          continue;
        }

        visited.add(child);
        let result = walk(child, context);
        if (stopped) {
          return result;
        }
      }

      if (
        typeof visit !== 'function' &&
        visit.exit &&
        // Make sure the graph still has the node: it may have been removed between enter and exit
        this.hasNode(nodeId)
      ) {
        let newContext = visit.exit(nodeId, context, actions);
        if (typeof newContext !== 'undefined') {
          // $FlowFixMe[reassign-const]
          context = newContext;
        }
      }

      if (skipped) {
        return;
      }

      if (stopped) {
        return context;
      }
    };

    return walk(traversalStartNode);
  }

  bfs(visit: (nodeId: NodeId) => ?boolean): ?NodeId {
    let rootNodeId = nullthrows(
      this.rootNodeId,
      'A root node is required to traverse',
    );

    let queue: Array<NodeId> = [rootNodeId];
    let visited = new Set<NodeId>([rootNodeId]);

    while (queue.length > 0) {
      let node = queue.shift();
      let stop = visit(rootNodeId);
      if (stop === true) {
        return node;
      }

      for (let child of this.getNodeIdsConnectedFrom(node)) {
        if (!visited.has(child)) {
          visited.add(child);
          queue.push(child);
        }
      }
    }

    return null;
  }

  findAncestor(nodeId: NodeId, fn: (nodeId: NodeId) => boolean): ?NodeId {
    let res = null;
    this.traverseAncestors(nodeId, (nodeId, ctx, traversal) => {
      if (fn(nodeId)) {
        res = nodeId;
        traversal.stop();
      }
    });
    return res;
  }

  findAncestors(
    nodeId: NodeId,
    fn: (nodeId: NodeId) => boolean,
  ): Array<NodeId> {
    let res = [];
    this.traverseAncestors(nodeId, (nodeId, ctx, traversal) => {
      if (fn(nodeId)) {
        res.push(nodeId);
        traversal.skipChildren();
      }
    });
    return res;
  }

  findDescendant(nodeId: NodeId, fn: (nodeId: NodeId) => boolean): ?NodeId {
    let res = null;
    this.traverse((nodeId, ctx, traversal) => {
      if (fn(nodeId)) {
        res = nodeId;
        traversal.stop();
      }
    }, nodeId);
    return res;
  }

  findDescendants(
    nodeId: NodeId,
    fn: (nodeId: NodeId) => boolean,
  ): Array<NodeId> {
    let res = [];
    this.traverse((nodeId, ctx, traversal) => {
      if (fn(nodeId)) {
        res.push(nodeId);
        traversal.skipChildren();
      }
    }, nodeId);
    return res;
  }

  _assertHasNodeId(nodeId: NodeId) {
    if (!this.hasNode(nodeId)) {
      throw new Error('Does not have node ' + fromNodeId(nodeId));
    }
  }
}

export function mapVisitor<NodeId, TValue, TContext>(
  filter: (NodeId, TraversalActions) => ?TValue,
  visit: GraphVisitor<TValue, TContext>,
): GraphVisitor<NodeId, TContext> {
  function makeEnter(visit) {
    return function mappedEnter(nodeId, context, actions) {
      let value = filter(nodeId, actions);
      if (value != null) {
        return visit(value, context, actions);
      }
    };
  }

  if (typeof visit === 'function') {
    return makeEnter(visit);
  }

  let mapped = {};
  if (visit.enter != null) {
    mapped.enter = makeEnter(visit.enter);
  }

  if (visit.exit != null) {
    mapped.exit = function mappedExit(nodeId, context, actions) {
      let exit = visit.exit;
      if (!exit) {
        return;
      }

      let value = filter(nodeId, actions);
      if (value != null) {
        return exit(value, context, actions);
      }
    };
  }

  return mapped;
}<|MERGE_RESOLUTION|>--- conflicted
+++ resolved
@@ -1,13 +1,8 @@
 // @flow strict-local
 
-<<<<<<< HEAD
 import {fromNodeId} from './types';
 import AdjacencyList, {type SerializedAdjacencyList} from './AdjacencyList';
-import type {Edge, Node, NodeId} from './types';
-=======
-import {toNodeId, fromNodeId} from './types';
 import type {Edge, NodeId} from './types';
->>>>>>> e8c0c957
 import type {TraversalActions, GraphVisitor} from '@parcel/types';
 
 import assert from 'assert';
@@ -29,11 +24,7 @@
 export type AllEdgeTypes = '@@all_edge_types';
 export const ALL_EDGE_TYPES: AllEdgeTypes = '@@all_edge_types';
 
-<<<<<<< HEAD
-export default class Graph<TNode: Node, TEdgeType: number = 1> {
-=======
-export default class Graph<TNode, TEdgeType: string | null = null> {
->>>>>>> e8c0c957
+export default class Graph<TNode, TEdgeType: number = 1> {
   nodes: Map<NodeId, TNode>;
   adjacencyList: AdjacencyList<TEdgeType>;
   rootNodeId: ?NodeId;
