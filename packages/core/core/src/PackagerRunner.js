--- conflicted
+++ resolved
@@ -1,25 +1,17 @@
 // @flow
-import type {Bundle, CLIOptions, Blob, FilePath} from '@parcel/types';
+
+import type {Bundle, ParcelOptions, Blob, FilePath} from '@parcel/types';
 import type Config from './Config';
 
 import {mkdirp, writeFile} from '@parcel/fs';
 import nullthrows from 'nullthrows';
 import path from 'path';
-<<<<<<< HEAD
-import type {Bundle, ParcelOptions, Blob, FilePath} from '@parcel/types';
 import {report} from './ReporterRunner';
-=======
->>>>>>> d422d5a1
 
 type Opts = {|
   config: Config,
-<<<<<<< HEAD
   options: ParcelOptions
-};
-=======
-  cliOpts: CLIOptions
 |};
->>>>>>> d422d5a1
 
 export default class PackagerRunner {
   config: Config;
@@ -45,8 +37,7 @@
       this.distExists.add(dir);
     }
 
-<<<<<<< HEAD
-    await writeFile(bundle.filePath, contents);
+    await writeFile(nullthrows(bundle.filePath), contents);
     return {
       time: Date.now() - start,
       size: contents.length
@@ -60,14 +51,14 @@
       bundle
     });
 
-    // $FlowFixMe - filePath should already be filled in at this point
-    let packager = await this.config.getPackager(bundle.filePath);
-    return await packager.package(bundle, this.options);
+    let packager = await this.config.getPackager(nullthrows(bundle.filePath));
+    return packager.package(bundle, this.options);
   }
 
   async optimize(bundle: Bundle, contents: Blob): Promise<Blob> {
-    // $FlowFixMe - filePath should already be filled in at this point
-    let optimizers = await this.config.getOptimizers(bundle.filePath);
+    let optimizers = await this.config.getOptimizers(
+      nullthrows(bundle.filePath)
+    );
     if (!optimizers.length) {
       return contents;
     }
@@ -77,20 +68,6 @@
       phase: 'optimizing',
       bundle
     });
-=======
-    await writeFile(filePath, contents);
-  }
-
-  async package(bundle: Bundle): Promise<Blob> {
-    let packager = await this.config.getPackager(nullthrows(bundle.filePath));
-    return packager.package(bundle, this.cliOpts);
-  }
-
-  async optimize(bundle: Bundle, contents: Blob): Promise<Blob> {
-    let optimizers = await this.config.getOptimizers(
-      nullthrows(bundle.filePath)
-    );
->>>>>>> d422d5a1
 
     for (let optimizer of optimizers) {
       contents = await optimizer.optimize(bundle, contents, this.options);
